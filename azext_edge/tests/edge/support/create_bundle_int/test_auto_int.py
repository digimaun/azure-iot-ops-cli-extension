--- conflicted
+++ resolved
@@ -33,14 +33,7 @@
 def test_create_bundle(init_setup, bundle_dir, mq_traces, ops_service, tracked_files):
     """Test to focus on ops_service param."""
 
-<<<<<<< HEAD
-    if ops_service == OpsServiceType.dataprocessor.value and not DATA_PROCESSOR_API_V1.is_deployed():
-        pytest.skip("Data processor is not deployed on this cluster.")
-
-    command = f"az iot ops support create-bundle --broker-traces {mq_traces} " + "--ops-service {0}"
-=======
     command = f"az iot ops support create-bundle --mq-traces {mq_traces} " + "--ops-service {0}"
->>>>>>> cb3d3ac2
     if bundle_dir:
         command += f" --bundle-dir {bundle_dir}"
         try:
