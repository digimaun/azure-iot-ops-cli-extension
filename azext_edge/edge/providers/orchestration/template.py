--- conflicted
+++ resolved
@@ -47,15 +47,8 @@
         )
 
 
-<<<<<<< HEAD
 BLUEPRINT_TEMPLATE_ENABLEMENT = TemplateBlueprint(
-    commit_id="78864ae529f698cf1c9bf0be0a6957e6c9f3cf38",
-=======
-IOT_OPERATIONS_VERSION_MONIKER = "v0.8.0-preview"
-
-M3_ENABLEMENT_TEMPLATE = TemplateBlueprint(
     commit_id="ade4c2645c9ee6c4a1038f2bfef12773ca30691a",
->>>>>>> 71b6ba8c
     content={
         "$schema": "https://schema.management.azure.com/schemas/2019-04-01/deploymentTemplate.json#",
         "languageVersion": "2.0",
@@ -355,13 +348,8 @@
     },
 )
 
-<<<<<<< HEAD
 BLUEPRINT_TEMPLATE_INSTANCE = TemplateBlueprint(
-    commit_id="230d9cadd5d881896865992ab95739fdcfc6d9c1",
-=======
-M3_INSTANCE_TEMPLATE = TemplateBlueprint(
     commit_id="ade4c2645c9ee6c4a1038f2bfef12773ca30691a",
->>>>>>> 71b6ba8c
     content={
         "$schema": "https://schema.management.azure.com/schemas/2019-04-01/deploymentTemplate.json#",
         "languageVersion": "2.0",
